name: Run gradle build

on:
  push:
    branches:
      - "main"
  pull_request:
    branches:
      - "main"
  workflow_dispatch:

permissions:
  contents: read

jobs:
  build:
<<<<<<< HEAD
    uses: qupath/actions/.github/workflows/gradle.yml@main
=======
    uses: qupath/actions/.github/workflows/gradle.yml@main
    with:
      gradle-args: shadowJar
>>>>>>> b15b6f15
<|MERGE_RESOLUTION|>--- conflicted
+++ resolved
@@ -14,10 +14,6 @@
 
 jobs:
   build:
-<<<<<<< HEAD
-    uses: qupath/actions/.github/workflows/gradle.yml@main
-=======
     uses: qupath/actions/.github/workflows/gradle.yml@main
     with:
-      gradle-args: shadowJar
->>>>>>> b15b6f15
+      gradle-args: shadowJar